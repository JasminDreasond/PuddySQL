{
  "name": "puddysql",
  "description": "",
  "version": "1.0.0-beta",
  "main": "./dist/index.cjs",
  "module": "./dist/index.mjs",
  "types": "./dist/index.d.mts",
  "ethereum": "jasmindreasond.x",
  "exports": {
    ".": {
      "require": "./dist/index.cjs",
      "import": "./dist/index.mjs"
    }
  },
  "repository": "https://github.com/JasminDreasond/PuddySql.git",
  "author": "Yasmin Seidel (JasminDreasond)",
  "license": "GPL-3.0-only",
  "dependencies": {
    "@types/pg": "^8.15.4",
    "@types/sqlite3": "^3.1.11",
    "pg": "^8.16.3",
    "sqlite": "^5.1.1",
    "sqlite3": "^5.1.7",
    "tiny-essentials": "^1.12.2"
  },
  "keywords": [],
  "scripts": {
    "test": "npm run test:mjs && npm run test:cjs && npm run test:js",
    "test:js": "npx babel-node test/index.js",
    "test:mjs": "node test/index.mjs",
    "test:cjs": "node test/index.cjs",
    "fix:prettier": "prettier --write ./src/* && prettier --write ./test/*",
    "auto-build": "npm run build",
    "build": "tsc -p tsconfig.json && rollup -c",
    "build-clean": "npm run clean && npm run build",
    "build-dist": "npm run build",
    "clean": "rm -rf dist",
    "prepublishOnly": "npm run build"
  },
  "devDependencies": {
<<<<<<< HEAD
    "@babel/cli": "^7.27.0",
    "@babel/core": "^7.26.10",
    "@babel/node": "^7.26.0",
    "@babel/preset-env": "^7.27.2",
    "@rollup/plugin-commonjs": "^28.0.3",
=======
    "@babel/cli": "^7.27.2",
    "@babel/core": "^7.27.7",
    "@babel/node": "^7.27.1",
    "@babel/preset-env": "^7.26.9",
    "@rollup/plugin-commonjs": "^28.0.6",
>>>>>>> a4799c30
    "@rollup/plugin-node-resolve": "^16.0.1",
    "@rollup/plugin-terser": "^0.4.4",
    "@rollup/plugin-typescript": "^12.1.3",
    "@types/http-errors": "^2.0.5",
    "@types/node": "^24.0.4",
    "babel-preset-es2015": "^6.24.1",
    "http-errors": "^2.0.0",
    "prettier": "3.6.0",
    "rollup": "^4.44.1",
    "rollup-preserve-directives": "^1.1.3",
    "tslib": "^2.8.1",
    "typescript": "^5.8.3"
  }
}<|MERGE_RESOLUTION|>--- conflicted
+++ resolved
@@ -38,19 +38,11 @@
     "prepublishOnly": "npm run build"
   },
   "devDependencies": {
-<<<<<<< HEAD
-    "@babel/cli": "^7.27.0",
-    "@babel/core": "^7.26.10",
-    "@babel/node": "^7.26.0",
-    "@babel/preset-env": "^7.27.2",
-    "@rollup/plugin-commonjs": "^28.0.3",
-=======
     "@babel/cli": "^7.27.2",
     "@babel/core": "^7.27.7",
     "@babel/node": "^7.27.1",
-    "@babel/preset-env": "^7.26.9",
+    "@babel/preset-env": "^7.27.2",
     "@rollup/plugin-commonjs": "^28.0.6",
->>>>>>> a4799c30
     "@rollup/plugin-node-resolve": "^16.0.1",
     "@rollup/plugin-terser": "^0.4.4",
     "@rollup/plugin-typescript": "^12.1.3",
